{
    "name": "spatie/calendar-links",
    "description": "Generate add to calendar links for Google, iCal and other calendar systems",
    "keywords": [
        "spatie",
        "calendar-links"
    ],
    "homepage": "https://github.com/spatie/calendar-links",
    "license": "MIT",
    "authors": [
        {
            "name": "Sebastian De Deyne",
            "email": "sebastian@spatie.be",
            "homepage": "https://spatie.be",
            "role": "Developer"
        }
    ],
    "require": {
<<<<<<< HEAD
        "php": "^7.0",
        "sabre/vobject": "^4.2"
=======
        "php": "^7.4 || ^8.0"
>>>>>>> 212a8c16
    },
    "require-dev": {
        "phpunit/phpunit": "^9.0",
        "spatie/phpunit-snapshot-assertions": "^4.0",
        "vimeo/psalm": "^4.7"
    },
    "autoload": {
        "psr-4": {
            "Spatie\\CalendarLinks\\": "src"
        }
    },
    "autoload-dev": {
        "psr-4": {
            "Spatie\\CalendarLinks\\Tests\\": "tests"
        }
    },
    "scripts": {
        "format": "vendor/bin/php-cs-fixer fix --allow-risky=yes",
        "psalm": "vendor/bin/psalm",
        "test": "vendor/bin/phpunit",
        "test:update-snapshots": "vendor/bin/phpunit -d --update-snapshots"
    },
    "config": {
        "sort-packages": true
    }
}<|MERGE_RESOLUTION|>--- conflicted
+++ resolved
@@ -16,12 +16,8 @@
         }
     ],
     "require": {
-<<<<<<< HEAD
-        "php": "^7.0",
+        "php": "^7.4 || ^8.0",
         "sabre/vobject": "^4.2"
-=======
-        "php": "^7.4 || ^8.0"
->>>>>>> 212a8c16
     },
     "require-dev": {
         "phpunit/phpunit": "^9.0",
