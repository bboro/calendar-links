--- conflicted
+++ resolved
@@ -68,7 +68,26 @@
         )->description($description)->address('Party Lane 1A, 1337 Funtown');
     }
 
-<<<<<<< HEAD
+    protected function createDescriptionIsHTMLcodeEventLink(bool $immutable = false): Link
+    {
+        $description = 'With balloons, clowns and stuff
+Bring a dog, bring a frog.
+There will be line breaks on it.
+Project link <a href="https://github.com/spatie/calendar-links">calendar-links</a>
+<img src="https://github-ads.s3.eu-central-1.amazonaws.com/calendar-links.jpg?t=1" width="419px" />
+<br>
+Thank you.
+';
+
+        $dateTimeClass = $immutable ? DateTimeImmutable::class : DateTime::class;
+
+        return Link::create(
+            'Birthday Party +1',
+            $dateTimeClass::createFromFormat('Y-m-d H:i', '2018-02-01 09:00', new DateTimeZone('UTC')),
+            $dateTimeClass::createFromFormat('Y-m-d H:i', '2018-02-01 18:00', new DateTimeZone('UTC'))
+        )->description($description)->address('Party Lane 1A, 1337 Funtown');
+    }
+
     protected function createTimezonedAllDayLink(): Link
     {
         $description = <<<'EOF'
@@ -93,25 +112,6 @@
             'Flight from Paris to Tokyo',
             DateTime::createFromFormat('Y-m-d H:i', '2018-02-01 09:00', new DateTimeZone('Europe/Paris')),
             DateTime::createFromFormat('Y-m-d H:i', '2018-02-01 18:00', new DateTimeZone('Asia/Tokyo'))
-=======
-    protected function createDescriptionIsHTMLcodeEventLink(bool $immutable = false): Link
-    {
-        $description = 'With balloons, clowns and stuff
-Bring a dog, bring a frog.
-There will be line breaks on it.
-Project link <a href="https://github.com/spatie/calendar-links">calendar-links</a>
-<img src="https://github-ads.s3.eu-central-1.amazonaws.com/calendar-links.jpg?t=1" width="419px" />
-<br>
-Thank you.
-';
-
-        $dateTimeClass = $immutable ? DateTimeImmutable::class : DateTime::class;
-
-        return Link::create(
-            'Birthday Party +1',
-            $dateTimeClass::createFromFormat('Y-m-d H:i', '2018-02-01 09:00', new DateTimeZone('UTC')),
-            $dateTimeClass::createFromFormat('Y-m-d H:i', '2018-02-01 18:00', new DateTimeZone('UTC'))
->>>>>>> a74d683f
         )->description($description)->address('Party Lane 1A, 1337 Funtown');
     }
 }