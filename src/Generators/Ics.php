--- conflicted
+++ resolved
@@ -13,11 +13,7 @@
     /** @var string {@see https://www.php.net/manual/en/function.date.php} */
     protected $dateFormat = 'Ymd';
     /** @var string */
-<<<<<<< HEAD
-    protected $dateTimeFormat = 'Ymd\THis\Z';
-=======
     protected $dateTimeFormat = 'Ymd\THis';
->>>>>>> eccc2600
 
     /** @var array<non-empty-string, non-empty-string> */
     protected $options = [];
@@ -45,7 +41,6 @@
         $dateTimeFormat = $link->allDay ? $this->dateFormat : $this->dateTimeFormat;
 
         if ($link->allDay) {
-<<<<<<< HEAD
             $url[] = 'DTSTAMP:'.gmdate($dateTimeFormat, $link->from->getTimestamp());
             $url[] = 'DTSTART:'.gmdate($dateTimeFormat, $link->from->getTimestamp());
             $url[] = 'DURATION:P'.(max(1, $link->from->diff($link->to)->days)).'D';
@@ -53,15 +48,6 @@
             $url[] = 'DTSTAMP:'.gmdate($dateTimeFormat, $link->from->getTimestamp());
             $url[] = 'DTSTART:'.gmdate($dateTimeFormat, $link->from->getTimestamp());
             $url[] = 'DTEND:'.gmdate($dateTimeFormat, $link->to->getTimestamp());
-=======
-            $url[] = 'DTSTAMP:'.gmdate($dateTimeFormat, $link->from->getTimestamp()).'Z';
-            $url[] = 'DTSTART:'.gmdate($dateTimeFormat, $link->from->getTimestamp()).'Z';
-            $url[] = 'DURATION:P'.(max(1, $link->from->diff($link->to)->days)).'D';
-        } else {
-            $url[] = 'DTSTAMP:'.gmdate($dateTimeFormat, $link->from->getTimestamp()).'Z';
-            $url[] = 'DTSTART:'.gmdate($dateTimeFormat, $link->from->getTimestamp()).'Z';
-            $url[] = 'DTEND:'.gmdate($dateTimeFormat, $link->to->getTimestamp()).'Z';
->>>>>>> eccc2600
         }
 
         if ($link->description) {
